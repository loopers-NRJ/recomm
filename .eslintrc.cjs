--- conflicted
+++ resolved
@@ -28,19 +28,6 @@
     "@typescript-eslint/no-unsafe-argument": "off",
     "@typescript-eslint/require-await": "off",
     "no-void": "off",
-<<<<<<< HEAD
-    "@typescript-eslint/no-unnecessary-condition": "warn",
-    "@typescript-eslint/no-unused-vars": [
-      "error",
-      {
-        argsIgnorePattern: "^_",
-        varsIgnorePattern: "^_",
-        args: "after-used",
-        ignoreRestSiblings: true,
-      },
-    ],
-=======
->>>>>>> 0c84f7d7
   },
 };
 
