--- conflicted
+++ resolved
@@ -27,29 +27,20 @@
 }) => {
   const selectedState = useClientSelectedState((selected) => selected.state);
 
-<<<<<<< HEAD
-  const { data: categoryData } = api.category.bySlug.useQuery({ categorySlug: category ?? "dummy" });
-  const categoryId = typeof categoryData !== "string" ? categoryData?.id : undefined;
-=======
   const { data: categoryData } = api.category.bySlug.useQuery({
     categorySlug: category ?? "dummy",
   });
   const categoryId =
     typeof categoryData !== "string" ? categoryData?.id : undefined;
->>>>>>> 11015c99
 
   const { data: brandData } = api.brand.bySlug.useQuery({
     brandSlug: brand ?? "dummy",
   });
   const brandId = brandData?.id ?? undefined;
 
-<<<<<<< HEAD
-  const { data: modelData } = api.model.bySlug.useQuery({ modelSlug: model ?? "dummy" });
-=======
   const { data: modelData } = api.model.bySlug.useQuery({
     modelSlug: model ?? "dummy",
   });
->>>>>>> 11015c99
   const modelId = modelData?.id ?? undefined;
 
   const { data, isLoading, isError } = api.product.all.useInfiniteQuery(
@@ -66,6 +57,22 @@
       getNextPageParam: (lastItem) => lastItem.nextCursor,
     },
   );
+
+  const { data: favData } = api.user.favorites.useQuery(
+    {
+      search,
+      sortOrder,
+      modelId,
+      categoryId,
+      brandId,
+    },
+    {
+      getNextPageParam: (lastItem) => lastItem.nextCursor,
+    },
+  );
+
+  const favourites =
+    favData?.favoritedProducts.map((product) => product.id) ?? [];
 
   const products = data?.pages.map((page) => page.products).flat() ?? [];
 
@@ -85,10 +92,15 @@
     );
   }
   return (
-<<<<<<< HEAD
     <>
       <motion.div
-        variants={{ hidden: { opacity: 0 }, show: { opacity: 1, transition: { duration: 0.5, staggerChildren: 0.03 } } }}
+        variants={{
+          hidden: { opacity: 0 },
+          show: {
+            opacity: 1,
+            transition: { duration: 0.5, staggerChildren: 0.03 },
+          },
+        }}
         initial="hidden"
         animate="show"
         className="product-area mb-32 grid grid-cols-2 gap-5 sm:grid-cols-3 md:grid-cols-4 lg:grid-cols-5 2xl:grid-cols-6"
@@ -97,21 +109,11 @@
           <ListingCard
             key={product.id}
             heart={favourites.includes(product.id)}
-            product={product} />))
-        }
+            product={product}
+          />
+        ))}
       </motion.div>
     </>
-=======
-    <div className="product-area mb-32 grid grid-cols-2 gap-5 sm:grid-cols-3 md:grid-cols-4 lg:grid-cols-5 2xl:grid-cols-6">
-      {products.map((product) => (
-        <ListingCard
-          key={product.id}
-          heart={product.isFavorite}
-          product={product}
-        />
-      ))}
-    </div>
->>>>>>> 11015c99
   );
 };
 
