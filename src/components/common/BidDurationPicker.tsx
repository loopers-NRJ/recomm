--- conflicted
+++ resolved
@@ -1,10 +1,5 @@
 import { FC } from "react";
 
-<<<<<<< HEAD
-import { Select } from "../ui/select";
-
-=======
->>>>>>> 209347cd
 interface BidDurationPickerProps {
   onChange: (date: Date | undefined) => void;
 }
@@ -19,29 +14,6 @@
   onChange: handleChange,
 }) => {
   return (
-<<<<<<< HEAD
-    <Select
-      onValueChange={(value) => {
-        setEndDate(new Date(+value));
-        console.log(new Date(+value), +value);
-      }}
-      defaultValue={``}
-    >
-      {/* <SelectTrigger id="area">
-        <SelectValue placeholder="Select" />
-      </SelectTrigger> */}
-      <select className="flex h-10 w-full items-center justify-between rounded-md border border-input bg-background px-3 py-2 text-sm ring-offset-background placeholder:text-muted-foreground focus:outline-none focus:ring-2 focus:ring-ring focus:ring-offset-2 disabled:cursor-not-allowed disabled:opacity-50">
-        {plans.map((plan) => (
-          <option
-            key={plan.value}
-            value={`${Date.now() + plan.value * 3600 * 24}`}
-          >
-            {plan.label}
-          </option>
-        ))}
-      </select>
-    </Select>
-=======
     <select
       defaultValue={plans[0]?.value}
       className="flex h-10 w-full items-center justify-between rounded-md border border-input bg-background px-3 py-2 text-sm ring-offset-background placeholder:text-muted-foreground focus:outline-none focus:ring-2 focus:ring-ring focus:ring-offset-2 disabled:cursor-not-allowed disabled:opacity-50"
@@ -60,7 +32,6 @@
         </option>
       ))}
     </select>
->>>>>>> 209347cd
   );
 };
 
