--- conflicted
+++ resolved
@@ -36,11 +36,7 @@
           onKeyDown={(e) => {
             if (e.key === "Escape") postingModal.onClose();
           }}
-<<<<<<< HEAD
-          className={`translate fixed inset-0 z-50 mx-auto h-full w-full overflow-auto rounded-lg bg-white p-8 text-foreground shadow-sm duration-300 md:my-10 md:h-auto md:w-4/6 lg:h-auto lg:w-3/6 xl:w-2/5
-=======
-          className={`translate fixed inset-0 z-50 mx-auto h-full w-full rounded-lg bg-white px-3 py-12 text-foreground shadow-sm duration-300 md:my-10 md:h-auto md:w-4/6 md:p-8 lg:h-auto lg:w-3/6 xl:w-2/5
->>>>>>> c136cabc
+          className={`translate fixed inset-0 z-50 mx-auto h-full w-full overflow-auto rounded-lg bg-white px-3 py-12 text-foreground shadow-sm duration-300 md:my-10 md:h-auto md:w-4/6 md:p-8 lg:h-auto lg:w-3/6 xl:w-2/5
             ${showModal ? "translate-y-0" : "translate-y-full"}
             ${showModal ? "opacity-100" : "opacity-0"}`}
         >
