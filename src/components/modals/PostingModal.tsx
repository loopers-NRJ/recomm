import * as Dialog from "@radix-ui/react-dialog";
import usePostingModal from "@/hooks/usePostingModal";
import { Cross1Icon } from "@radix-ui/react-icons";
import { Input } from "../ui/input";
import { Button } from "../ui/button";
import { FormEvent, useEffect, useRef, useState } from "react";
import ComboBox from "../common/ComboBox";
import { api } from "@/utils/api";
import ImagePicker from "../common/ImagePicker";
import DatePicker from "../common/DatePicker";
<<<<<<< HEAD
import { z } from "zod";
import { useToast } from "../ui/use-toast";

const productSchema = z.object({
  price: z
    .number()
    .int("Price cannot have decimal values")
    .positive("Price must not be negative"),
  description: z.string().min(1),
  modelId: z.string().min(1),
  brandId: z.string().min(1),
  categoryId: z.string().min(1),
});

const uploadImages = async (images: File[]) => {
  const formData = new FormData();
  images.forEach((image) => {
    formData.append("images", image);
  });
  const uploadedPictureUrls = [];
  try {
    const result = await fetch("/api/images/upload", {
      method: "POST",
      body: formData,
    });

    if (!result.ok) {
      console.log(result);
      return new Error("cannot upload the images.");
    }
    const data = await result.json();
    // check weather the data.files is an array of string
    if (
      Array.isArray(data) &&
      data.every((item): item is string => typeof item === "string")
    ) {
      uploadedPictureUrls.push(...data);
      return uploadedPictureUrls;
    } else {
      console.log(data);
      return new Error("cannot upload the images.");
    }
  } catch (error) {
    console.log(error);
    return new Error("cannot upload the images.");
  }
};
=======
import { useRouter } from "next/router";
import { useSession } from "next-auth/react";
>>>>>>> 49936cc3

const PostingModal = () => {
  const postingModal = usePostingModal();
  const router = useRouter();

  const session = useSession();
  const userId = session.data?.user.id;

  const [showModal, setShowModal] = useState(postingModal.isOpen);

  const { data: categories = [] } = api.category.getCategories.useQuery({});
  const [selectedCategory, setSelectedCategory] = useState("");

  // TODO: hardcoded default category id `cllrwmem20005ua9k3cxywefx`
  // this id is for Electronics Category.
  const { data: brands = [] } = api.category.getBrandsByCategoryId.useQuery({
    categoryId:
      selectedCategory === "" ? "cllrwmem20005ua9k3cxywefx" : selectedCategory,
  });
  const [selectedBrand, setSelectedBrand] = useState("");

  // TODO: hardcoded default brand id `cllrwmf4n0014ua9kz1iwr1by`
  // this id is for Apple Brand.
  const { data: models = [] } = api.brand.getModelsByBrandId.useQuery({
    brandId: selectedBrand === "" ? "cllrwmf4n0014ua9kz1iwr1by" : selectedBrand,
  });
  const [selectedModel, setSelectedModel] = useState("");

  const descriptionRef = useRef<HTMLInputElement>(null);
  const priceRef = useRef<HTMLInputElement>(null);
  const [images, setImages] = useState<File[]>([]);
  const [endDate, setEndDate] = useState<Date | undefined>(undefined);
  const uploadProduct = api.product.createProduct.useMutation();

  const [loading, setLoading] = useState(false);
  const { toast } = useToast();
  useEffect(() => {
    setShowModal(postingModal.isOpen);
  }, [postingModal.isOpen]);

  const onClose = () => {
    setShowModal(false);
    setTimeout(() => {
      postingModal.onClose();
    }, 300);
  };

  const handleSubmit = async (event: FormEvent<HTMLFormElement>) => {
    event.preventDefault();
    if (descriptionRef.current == null || priceRef.current == null) {
      return;
    }
    const description = descriptionRef.current.value;
    const price = +priceRef.current.value;
    const result = productSchema.safeParse({
      price,
      description,
      modelId: selectedModel,
      brandId: selectedBrand,
      categoryId: selectedCategory,
    });

<<<<<<< HEAD
    if (!result.success) {
      return toast({
        title: "Error",
        description: result.error.message,
        variant: "destructive",
      });
    }
    setLoading(true);
    const imagesUrls = await uploadImages(images);
    if (imagesUrls instanceof Error) {
=======
      if (!result.ok) {
        setLoading(false);
        console.log(result);
        return alert("cannot upload the images. this is the place");
      }
      const data = await result.json();
      // ckech weather the data.files is an array of string
      if (
        Array.isArray(data) &&
        data.every((item): item is string => typeof item === "string")
      ) {
        uploadedPictureUrls.push(...data);
      } else {
        setLoading(false);
        console.log(data);
        return alert("cannot upload the images.");
      }
    } catch (error) {
>>>>>>> 49936cc3
      setLoading(false);
      // TODO: display the error message
      return toast({
        title: "Error",
        description: imagesUrls.message,
        variant: "destructive",
      });
    }

    const product = await uploadProduct.mutateAsync({
      price,
      description,
      modelId: selectedModel,
      closedAt: endDate ?? new Date(Date.now() + 60 * 60 * 24 * 7),
      images: imagesUrls,
    });
    if (product instanceof Error) {
      setLoading(false);
      return toast({
        title: "Error",
        description: product.message,
        variant: "destructive",
      });
    }
<<<<<<< HEAD
=======

    console.log("product", product);
>>>>>>> 49936cc3
    setLoading(false);
    onClose();
    //  navigate to listing page
    void router.push(`/${userId}/listings`);
  };

  if (
    categories instanceof Error ||
    brands instanceof Error ||
    models instanceof Error
  ) {
    // TODO: display the error message
    const error =
      categories instanceof Error
        ? categories
        : brands instanceof Error
        ? brands
        : models instanceof Error
        ? models
        : null;
    return <h1>{error?.message}</h1>;
  }

  return (
    <Dialog.Root open={postingModal.isOpen}>
      <Dialog.Portal className="relative z-50">
        {/* Overlay */}
        <Dialog.Overlay className="fixed inset-0 z-50 bg-black/50" />
        {/* Content */}
        <Dialog.DialogContent
          className={`translate fixed inset-0 z-50 mx-auto h-full w-full rounded-lg bg-white p-8 text-foreground shadow-sm duration-300 md:my-10 md:h-auto md:w-4/6 lg:h-auto lg:w-3/6 xl:w-2/5
            ${showModal ? "translate-y-0" : "translate-y-full"}
            ${showModal ? "opacity-100" : "opacity-0"}`}
        >
          {/* Close */}
          <Dialog.Close className="absolute right-0 top-0 m-3">
            <Cross1Icon onClick={onClose} />
          </Dialog.Close>
          {/* Form */}
          {loading && "loading"}
          <form
            onSubmit={(e) => void handleSubmit(e)}
            className="flex h-full flex-col justify-between"
          >
            <div className="flex flex-col gap-2">
              <div className="flex justify-between">
                Category
                <ComboBox
                  label="Category"
                  items={categories}
                  selected={selectedCategory}
                  onSelect={setSelectedCategory}
                />
              </div>
              <div className="flex justify-between">
                Brand
                <ComboBox
                  label="Brand"
                  items={brands}
                  selected={selectedBrand}
                  onSelect={setSelectedBrand}
                />
              </div>
              <div className="flex justify-between">
                Model
                <ComboBox
                  label="Model"
                  items={models}
                  selected={selectedModel}
                  onSelect={setSelectedModel}
                />
              </div>
              Description
              <Input ref={descriptionRef} required />
              Price
              <Input ref={priceRef} type="number" defaultValue={0} required />
              Images
              <ImagePicker images={images} setImages={setImages} />
              Bidding End Date
              <DatePicker date={endDate} setDate={setEndDate} />
            </div>
            <Button variant="default" type="submit" disabled={loading}>
              Post
            </Button>
          </form>
        </Dialog.DialogContent>
      </Dialog.Portal>
    </Dialog.Root>
  );
};

export default PostingModal;<|MERGE_RESOLUTION|>--- conflicted
+++ resolved
@@ -8,7 +8,8 @@
 import { api } from "@/utils/api";
 import ImagePicker from "../common/ImagePicker";
 import DatePicker from "../common/DatePicker";
-<<<<<<< HEAD
+import { useRouter } from "next/router";
+import { useSession } from "next-auth/react";
 import { z } from "zod";
 import { useToast } from "../ui/use-toast";
 
@@ -56,10 +57,6 @@
     return new Error("cannot upload the images.");
   }
 };
-=======
-import { useRouter } from "next/router";
-import { useSession } from "next-auth/react";
->>>>>>> 49936cc3
 
 const PostingModal = () => {
   const postingModal = usePostingModal();
@@ -122,7 +119,6 @@
       categoryId: selectedCategory,
     });
 
-<<<<<<< HEAD
     if (!result.success) {
       return toast({
         title: "Error",
@@ -133,26 +129,6 @@
     setLoading(true);
     const imagesUrls = await uploadImages(images);
     if (imagesUrls instanceof Error) {
-=======
-      if (!result.ok) {
-        setLoading(false);
-        console.log(result);
-        return alert("cannot upload the images. this is the place");
-      }
-      const data = await result.json();
-      // ckech weather the data.files is an array of string
-      if (
-        Array.isArray(data) &&
-        data.every((item): item is string => typeof item === "string")
-      ) {
-        uploadedPictureUrls.push(...data);
-      } else {
-        setLoading(false);
-        console.log(data);
-        return alert("cannot upload the images.");
-      }
-    } catch (error) {
->>>>>>> 49936cc3
       setLoading(false);
       // TODO: display the error message
       return toast({
@@ -177,11 +153,6 @@
         variant: "destructive",
       });
     }
-<<<<<<< HEAD
-=======
-
-    console.log("product", product);
->>>>>>> 49936cc3
     setLoading(false);
     onClose();
     //  navigate to listing page
