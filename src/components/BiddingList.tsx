--- conflicted
+++ resolved
@@ -24,11 +24,7 @@
   const session = useSession();
   useEffect(() => {
     void refetch();
-<<<<<<< HEAD
   }, [refetch]);
-=======
-  }, [refetch, session.status]);
->>>>>>> 28d70646
 
   if (isLoading) {
     return <div>Loading...</div>;
