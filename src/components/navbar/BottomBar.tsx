/* eslint-disable @typescript-eslint/no-misused-promises */
"use client";

import { useSession } from "next-auth/react";
import { FC } from "react";

import NavItems from "./NavItems";

interface BottomBarProps {
  className?: string;
}

const BottomBar: FC<BottomBarProps> = () => {
  const user = useSession().data?.user;

  return (
<<<<<<< HEAD
    <div className="fixed bottom-4 left-0 z-30 flex w-full items-center justify-center md:hidden">
      <div className="rounded-lg border bg-white shadow-sm">
        <NavItems currentUser={user} />
      </div>
=======
    <div className="fixed bottom-0 left-0 z-30 flex w-full border p-0 md:hidden">
      <NavItems currentUser={user}></NavItems>
>>>>>>> c136cabc
    </div>
  );
};

export default BottomBar;<|MERGE_RESOLUTION|>--- conflicted
+++ resolved
@@ -14,15 +14,8 @@
   const user = useSession().data?.user;
 
   return (
-<<<<<<< HEAD
-    <div className="fixed bottom-4 left-0 z-30 flex w-full items-center justify-center md:hidden">
-      <div className="rounded-lg border bg-white shadow-sm">
-        <NavItems currentUser={user} />
-      </div>
-=======
     <div className="fixed bottom-0 left-0 z-30 flex w-full border p-0 md:hidden">
-      <NavItems currentUser={user}></NavItems>
->>>>>>> c136cabc
+      <NavItems currentUser={user} />
     </div>
   );
 };
