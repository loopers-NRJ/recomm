--- conflicted
+++ resolved
@@ -140,17 +140,11 @@
 
       <Button
         variant={"ghost"}
-<<<<<<< HEAD
-        className={`min-w-max rounded-lg px-4 py-6 md:px-4 md:py-2
-        ${path === `/wishlist` ? "bg-slate-200/50" : ""}
-=======
-        className={`ms:flex-row w-full min-w-max flex-col rounded-lg px-4 py-6 md:px-4 md:py-2
-        ${
-          path === `/${session?.user.id}/wishlist`
+        className={`ms:flex-row w-full min-w-max flex-col rounded-lg px-4 py-6 md:px-4 md:py-2 ${
+          path === `/wishlist`
             ? "rounded-b-none border-b-2 border-b-black md:rounded-md md:border-none md:bg-slate-200/50"
             : ""
         }
->>>>>>> c136cabc
         `}
         onClick={() => void handleWishListClick()}
       >
@@ -159,15 +153,10 @@
       </Button>
 
       <Button
-<<<<<<< HEAD
-        className={`min-w-max rounded-lg px-4 py-6 md:gap-2 md:px-4 md:py-2 ${
-          path === `/${currentUser?.id}/profile` ? "bg-slate-200/50" : ""
-=======
         className={`w-full min-w-max flex-col rounded-lg px-4 py-6 md:flex-row md:gap-2 md:px-4 md:py-2 ${
           path === `/${session?.user.id}/profile`
             ? "rounded-b-none border-b-2 border-b-black md:rounded-md md:border-none md:bg-slate-200/50"
             : ""
->>>>>>> c136cabc
         }`}
         variant={"ghost"}
         onClick={() => void handleProfileClick()}
