--- conflicted
+++ resolved
@@ -1,3 +1,4 @@
+import { Home } from "lucide-react";
 import { useRouter } from "next/navigation";
 import { FC, useCallback } from "react";
 import { RiCopperCoinLine, RiHeartLine } from "react-icons/ri";
@@ -5,14 +6,8 @@
 import useLoginModal from "@/hooks/useLoginModal";
 import usePostingModal from "@/hooks/usePostingModal";
 
-<<<<<<< HEAD
 import { Button } from "../ui/button";
 import Avatar from "./Avatar";
-=======
-import { User } from "next-auth";
-import { useRouter } from "next/navigation";
-import { Home } from "lucide-react";
->>>>>>> 87d16ded
 
 interface NavItemsProps {
   currentUser?: {
