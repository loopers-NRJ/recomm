--- conflicted
+++ resolved
@@ -102,16 +102,12 @@
             key={item.label}
             label={item.label}
             icon={item.icon}
-<<<<<<< HEAD
-            id={data instanceof Error || data === undefined ? "" : data[i]!.id}
-=======
             selected={category === item.label}
             id={
               data instanceof Error || data === undefined
                 ? undefined
                 : data[i]!.id
             }
->>>>>>> 24014d96
           />
         ))}
       </div>
