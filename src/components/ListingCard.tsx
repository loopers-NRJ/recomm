--- conflicted
+++ resolved
@@ -32,24 +32,15 @@
   };
 
   return (
-<<<<<<< HEAD
     <motion.div
       variants={{ hidden: { opacity: 0 }, show: { opacity: 1 } }}
       className="relative flex w-full flex-col"
     >
-      {heart != undefined && 
-        <div className="absolute top-2 right-2 w-10 h-10 flex items-center justify-center">
+      {heart != undefined && (
+        <div className="absolute right-2 top-2 flex h-10 w-10 items-center justify-center">
           <HeartButton onClick={toggle} starred={isFav} />
         </div>
-      }
-=======
-    <div className="relative flex w-full flex-col">
-      {heart !== undefined && (
-        <div onClick={toggle}>
-          <HeartUI clicked={isFav} />
-        </div>
       )}
->>>>>>> 11015c99
       <Link href={`/products/${product.slug}`} className="group cursor-pointer">
         <div className="aspect-square w-full overflow-hidden rounded-xl border shadow-md transition-shadow duration-300 ease-in-out group-hover:shadow-lg">
           <Image
