"use client";

<<<<<<< HEAD
import { useRouter } from "next/router";

import { Product } from "@/types/prisma";

// import Image from "next/image";
=======
import Product from "@/types/product";
>>>>>>> 34f57c0b
import Carousel from "./common/Carousel";
import HeartButton from "./HeartButton";
import Link from "next/link";

interface ListingCardProps {
  isFavourite?: boolean;
  product: Product;
  onFavoriteStateChange?: () => void;
  hideHeartIcon?: true;
}

const ListingCard: React.FC<ListingCardProps> = ({
  product,
  isFavourite,
  onFavoriteStateChange,
  hideHeartIcon = false,
}) => {
  return (
<<<<<<< HEAD
    <div
      onClick={() => {
        router.push(`/products/${product.slug}/${product.id}/`).catch((err) => {
          console.log(err);
        });
      }}
=======
    <Link
      href={`/products/${product.id}`}
>>>>>>> 34f57c0b
      className="group col-span-1 cursor-pointer"
    >
      <div className="flex w-full flex-col gap-2">
        <div className="relative w-full overflow-hidden rounded-xl">
          <Carousel images={product.images} />
          <div className="absolute right-3 top-3">
            {!hideHeartIcon && (
              <HeartButton
                productId={product.id}
                enabled={isFavourite ?? false}
                onChange={onFavoriteStateChange}
              />
            )}
          </div>
        </div>
        <div className="text-lg font-semibold">{product.model.name}</div>
        <div className="flex flex-row items-center gap-1">
          <div className="font-semibold">$ {product.price}</div>
        </div>
      </div>
    </Link>
  );
};

export default ListingCard;<|MERGE_RESOLUTION|>--- conflicted
+++ resolved
@@ -1,17 +1,12 @@
 "use client";
 
-<<<<<<< HEAD
-import { useRouter } from "next/router";
+import Link from "next/link";
 
 import { Product } from "@/types/prisma";
 
 // import Image from "next/image";
-=======
-import Product from "@/types/product";
->>>>>>> 34f57c0b
 import Carousel from "./common/Carousel";
 import HeartButton from "./HeartButton";
-import Link from "next/link";
 
 interface ListingCardProps {
   isFavourite?: boolean;
@@ -27,17 +22,8 @@
   hideHeartIcon = false,
 }) => {
   return (
-<<<<<<< HEAD
-    <div
-      onClick={() => {
-        router.push(`/products/${product.slug}/${product.id}/`).catch((err) => {
-          console.log(err);
-        });
-      }}
-=======
     <Link
-      href={`/products/${product.id}`}
->>>>>>> 34f57c0b
+      href={`/products/${product.slug}/${product.id}`}
       className="group col-span-1 cursor-pointer"
     >
       <div className="flex w-full flex-col gap-2">
