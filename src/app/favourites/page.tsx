--- conflicted
+++ resolved
@@ -41,18 +41,10 @@
 
     return (
       <Container>
-      <div className="product-area grid grid-cols-2 gap-5 sm:grid-cols-3 md:grid-cols-4 lg:grid-cols-5 2xl:grid-cols-6 mb-32">
+        <div className="product-area mb-32 grid grid-cols-2 gap-5 sm:grid-cols-3 md:grid-cols-4 lg:grid-cols-5 2xl:grid-cols-6">
           {favoritedProducts.map((product) => {
             return (
-<<<<<<< HEAD
-              <ListingCard
-                key={product.id}
-                product={product}
-                heart={true}
-              />
-=======
-              <ListingCard key={product.id} product={product} heart="fav" />
->>>>>>> 76b3629a
+              <ListingCard key={product.id} product={product} heart={true} />
             );
           })}
         </div>
