<<<<<<< HEAD
import Products from "@/components/products-area"
import { deviceTypeHeaderName, type SortBy, type SortOrder } from "@/utils/constants"
import { headers } from "next/headers"
import type { FC } from "react"

interface SearchParams {
  search?: string
  sortBy: SortBy
  sortOrder: SortOrder
  modelId?: string
  categoryId?: string
  brandId?: string
}

const ProductsPage: FC<SearchParams> = (props) => {
  const device = headers().get(deviceTypeHeaderName)
=======
"use client";
import { useSearchParams } from "next/navigation";

import Container from "@/components/Container";
import ListingCard from "@/components/ListingCard";
import LoadingProducts from "@/components/loading/LoadingProducts";
import { api } from "@/trpc/react";
import {
  defaultSearch,
  type SortBy,
  defaultSortBy,
  type SortOrder,
  defaultSortOrder,
} from "@/utils/constants";
import ServerError from "@/components/common/ServerError";
import { Button } from "@/components/ui/button";
import Loading from "@/components/common/Loading";
import { useClientSelectedState } from "@/store/SelectedState";

export default function ProductsPages() {
  const params = useSearchParams();

  const search = params.get("search") ?? defaultSearch;
  const sortBy = (params.get("sortBy") as SortBy) ?? defaultSortBy;
  const sortOrder = (params.get("sortOrder") as SortOrder) ?? defaultSortOrder;
  const categoryId = params.get("category") ?? undefined;
  const brandId = params.get("brand") ?? undefined;
  const modelId = params.get("model") ?? undefined;

  const selectedState = useClientSelectedState((selected) => selected.state);
  const productsApi = api.product.all.useInfiniteQuery(
    {
      search,
      sortBy,
      sortOrder,
      modelId,
      categoryId,
      brandId,
      state: selectedState,
    },
    {
      getNextPageParam: (lastPage) => lastPage.nextCursor,
    },
  );

  if (productsApi.isError) {
    return <ServerError message={productsApi.error.message} />;
  }
  if (productsApi.isLoading) {
    return <LoadingProducts />;
  }
  const products = productsApi.data.pages.flatMap((page) => page.products);

  if (!productsApi.data || products.length === 0) {
    return <div className="pt-24">No data to Show</div>;
  }

>>>>>>> df220e06
  return (
    <>
      <Products {...props} />
    </>
  )
}

export default ProductsPage<|MERGE_RESOLUTION|>--- conflicted
+++ resolved
@@ -1,84 +1,28 @@
-<<<<<<< HEAD
-import Products from "@/components/products-area"
-import { deviceTypeHeaderName, type SortBy, type SortOrder } from "@/utils/constants"
-import { headers } from "next/headers"
-import type { FC } from "react"
+import Products from "@/components/products-area";
+import {
+  deviceTypeHeaderName,
+  type SortBy,
+  type SortOrder,
+} from "@/utils/constants";
+import { headers } from "next/headers";
+import type { FC } from "react";
 
 interface SearchParams {
-  search?: string
-  sortBy: SortBy
-  sortOrder: SortOrder
-  modelId?: string
-  categoryId?: string
-  brandId?: string
+  search?: string;
+  sortBy: SortBy;
+  sortOrder: SortOrder;
+  modelId?: string;
+  categoryId?: string;
+  brandId?: string;
 }
 
 const ProductsPage: FC<SearchParams> = (props) => {
-  const device = headers().get(deviceTypeHeaderName)
-=======
-"use client";
-import { useSearchParams } from "next/navigation";
-
-import Container from "@/components/Container";
-import ListingCard from "@/components/ListingCard";
-import LoadingProducts from "@/components/loading/LoadingProducts";
-import { api } from "@/trpc/react";
-import {
-  defaultSearch,
-  type SortBy,
-  defaultSortBy,
-  type SortOrder,
-  defaultSortOrder,
-} from "@/utils/constants";
-import ServerError from "@/components/common/ServerError";
-import { Button } from "@/components/ui/button";
-import Loading from "@/components/common/Loading";
-import { useClientSelectedState } from "@/store/SelectedState";
-
-export default function ProductsPages() {
-  const params = useSearchParams();
-
-  const search = params.get("search") ?? defaultSearch;
-  const sortBy = (params.get("sortBy") as SortBy) ?? defaultSortBy;
-  const sortOrder = (params.get("sortOrder") as SortOrder) ?? defaultSortOrder;
-  const categoryId = params.get("category") ?? undefined;
-  const brandId = params.get("brand") ?? undefined;
-  const modelId = params.get("model") ?? undefined;
-
-  const selectedState = useClientSelectedState((selected) => selected.state);
-  const productsApi = api.product.all.useInfiniteQuery(
-    {
-      search,
-      sortBy,
-      sortOrder,
-      modelId,
-      categoryId,
-      brandId,
-      state: selectedState,
-    },
-    {
-      getNextPageParam: (lastPage) => lastPage.nextCursor,
-    },
-  );
-
-  if (productsApi.isError) {
-    return <ServerError message={productsApi.error.message} />;
-  }
-  if (productsApi.isLoading) {
-    return <LoadingProducts />;
-  }
-  const products = productsApi.data.pages.flatMap((page) => page.products);
-
-  if (!productsApi.data || products.length === 0) {
-    return <div className="pt-24">No data to Show</div>;
-  }
-
->>>>>>> df220e06
+  const device = headers().get(deviceTypeHeaderName);
   return (
     <>
       <Products {...props} />
     </>
-  )
-}
+  );
+};
 
-export default ProductsPage+export default ProductsPage;