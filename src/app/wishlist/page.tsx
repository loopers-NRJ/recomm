--- conflicted
+++ resolved
@@ -1,6 +1,5 @@
 import AddWish from "./add-wish";
 import Container from "@/components/Container";
-<<<<<<< HEAD
 import AuthenticatedPage from "@/hoc/AuthenticatedPage";
 
 import { api } from "@/trpc/server";
@@ -17,47 +16,41 @@
   sortOrder?: SortOrder;
 }
 
-const WishesPage = AuthenticatedPage<undefined, WishesPageParams>(async ({ searchParams }) => {
+const WishesPage = AuthenticatedPage<undefined, WishesPageParams>(
+  async ({ searchParams }) => {
+    const search = searchParams.search ?? defaultSearch;
+    const sortOrder = (searchParams.sortOrder as SortOrder) ?? defaultSortOrder;
+    const { wishes } = await api.user.wishes.query({ search, sortOrder });
 
-  const search = searchParams.search ?? defaultSearch;
-  const sortOrder = (searchParams.sortOrder as SortOrder) ?? defaultSortOrder;
-  const { wishes } = await api.user.wishes.query({ search, sortOrder });
-
-  if (wishes.length === 0) {
+    if (wishes.length === 0) {
+      return (
+        <Container>
+          <header className="mt-5 flex items-center justify-between">
+            <h1 className="text-xl font-semibold">Your WishList</h1>
+            <AddWish />
+          </header>
+          <div className="flex h-[300px] w-full items-center justify-center">
+            No Data Available
+          </div>
+        </Container>
+      );
+    }
     return (
       <Container>
         <header className="mt-5 flex items-center justify-between">
           <h1 className="text-xl font-semibold">Your WishList</h1>
           <AddWish />
         </header>
-        <div className="flex h-[300px] w-full items-center justify-center">
-          No Data Available
+        <div className="mt-10 flex w-full flex-col items-center gap-5">
+          <div className="list w-full space-y-3">
+            {wishes.map((wish) => (
+              <WishCard wish={wish} key={wish.id} />
+            ))}
+          </div>
         </div>
       </Container>
     );
-  }
-=======
-import Heading from "@/components/Heading";
-import WishList from "./wish-list";
-import AuthorizedPage from "@/hoc/AuthenticatedPage";
+  },
+);
 
-const WishesPage = AuthorizedPage(() => {
->>>>>>> bfc67848
-  return (
-    <Container>
-      <header className="mt-5 flex items-center justify-between">
-        <h1 className="text-xl font-semibold">Your WishList</h1>
-        <AddWish />
-      </header>
-      <div className="mt-10 flex w-full flex-col items-center gap-5">
-        <div className="list w-full space-y-3">
-          {wishes.map((wish) => (
-            <WishCard wish={wish} key={wish.id} />
-          ))}
-        </div>
-      </div>
-    </Container>
-  );
-});
-
-export default AuthorizedPage(WishesPage);+export default AuthenticatedPage(WishesPage);