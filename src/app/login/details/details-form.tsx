"use client";

import {
  FormField,
  FormItem,
  FormLabel,
  FormControl,
  FormMessage,
  Form,
} from "@/components/ui/form";
import {
  Select,
  SelectTrigger,
  SelectContent,
  SelectItem,
  SelectValue,
} from "@/components/ui/select";
import { Input } from "@/components/ui/input";
import { Button } from "@/components/ui/button";
import type { Address, User } from "@prisma/client";
import { zodResolver } from "@hookform/resolvers/zod";
import { useForm } from "react-hook-form";
import { z } from "zod";
import { useClientselectedCity } from "@/store/ClientSelectedCity";
import { api } from "@/trpc/react";
import toast from "react-hot-toast";
import { useRouter } from "next/navigation";
import { addressSchema } from "@/utils/validation";
import { errorHandler } from "@/utils/errorHandler";
import { TRPCClientError } from "@trpc/client";
import { useState } from "react";
import { Loader2 } from "lucide-react";

interface FormProps {
  userData?: User;
  callbackUrl?: string;
  addressOnly?: boolean;
  afterSave?: () => void;
  edit?: boolean;
  address?: Address;
}

const detailsFormSchema = addressSchema.extend({
  fullName: z.string().trim().min(1),
  phoneNumber: z.string().trim().min(1),
});

type DetailsFormValues = z.infer<typeof detailsFormSchema>;

const DetailsForm = ({
  userData,
  address,
  edit,
  callbackUrl,
  addressOnly = false,
  afterSave,
}: FormProps) => {
  const city = useClientselectedCity((selected) => selected.city?.value);
  const citiesApi = api.city.all.useQuery();
  const cities = citiesApi.data;
  const router = useRouter();
  const createAddress = api.address.create.useMutation();
  const updateUserMobile = api.user.update.useMutation();
  const updateAddress = api.address.update.useMutation();

  const [isLoading, setIsLoading] = useState(false);

  const defaultValues = {
    tag: address?.tag ?? "",
    fullName: userData?.name ?? "",
    addressLine1: address?.addressLine1 ?? "",
    addressLine2: address?.addressLine2 ?? "",
    state: address?.state ?? "",
    cityValue: address?.cityValue ?? city,
    country: address?.country ?? "India",
    postalCode: address?.postalCode ?? "",
    phoneNumber: userData?.mobile ?? "",
  };

  const form = useForm<DetailsFormValues>({
    resolver: zodResolver(addressOnly ? addressSchema : detailsFormSchema),
    defaultValues,
    mode: "onChange",
  });

  const handleSubmit = form.handleSubmit(async (data) => {
    setIsLoading(true);
    try {
      if (addressOnly && !edit) {
        const result = await createAddress.mutateAsync(data);
        if (typeof result === "string") return toast.error(result);
      } else if (addressOnly && edit && address) {
        const result = await updateAddress.mutateAsync({
          id: address.id,
          ...data,
        });
        if (typeof result === "string") return toast.error(result);
      } else {
        const [result1, result2] = await Promise.all([
          createAddress.mutateAsync(data),
          updateUserMobile.mutateAsync({
            name: data.fullName,
            mobile: data.phoneNumber,
          }),
        ]);
        if (typeof result1 === "string") return toast.error(result1);
        if (typeof result2 === "string") return toast.error(result2);
      }
      toast.success("Saved Successfully!");
      setIsLoading(false);
      if (callbackUrl) {
        if (afterSave) return afterSave();
        router.refresh();
        return router.push(callbackUrl);
      }
      return router.push("/");
    } catch (error) {
      setIsLoading(false);
      if (error instanceof TRPCClientError) {
        errorHandler(error);
      }
    }
  });

  return (
    <Form {...form}>
      <form onSubmit={handleSubmit} className="space-y-3">
        {!addressOnly && (
          <>
            <FormField
              control={form.control}
              name="fullName"
              render={({ field }) => (
                <FormItem>
                  <FormLabel>
                    Full Name
                    <FormControl>
                      <Input type="text" {...field} />
                    </FormControl>
                    <FormMessage />
                  </FormLabel>
                </FormItem>
              )}
            />
            <FormField
              control={form.control}
              name="phoneNumber"
              render={({ field }) => (
                <FormItem>
                  <FormLabel>
                    Phone Number
                    <FormControl>
                      <Input type="tel" {...field} />
                    </FormControl>
                    <span className="text-xs text-gray-500">This will not be shared until you activate it in profile page</span>
                    <FormMessage />
                  </FormLabel>
                </FormItem>
              )}
            />
          </>
        )}
        <FormField
          control={form.control}
          name="tag"
          render={({ field }) => (
            <FormItem>
              <FormLabel>
                Tag (Home, Work, etc)
                <FormControl>
                  <Input type="text" {...field} />
                </FormControl>
                <FormMessage />
              </FormLabel>
            </FormItem>
          )}
        />
        <FormField
          control={form.control}
          name="addressLine1"
          render={({ field }) => (
            <FormItem>
              <FormLabel>
                Address Line 1
                <FormControl>
                  <Input type="text" {...field} />
                </FormControl>
                <FormMessage />
              </FormLabel>
            </FormItem>
          )}
        />
        <FormField
          control={form.control}
          name="addressLine2"
          render={({ field }) => (
            <FormItem>
              <FormLabel>
                Address Line 2
                <FormControl>
                  <Input type="text" {...field} />
                </FormControl>
                <FormMessage />
              </FormLabel>
            </FormItem>
          )}
        />
        <FormField
          control={form.control}
          name="cityValue"
          render={({ field }) => (
            <FormItem>
              <FormLabel>
                City
                <Select
                  onValueChange={field.onChange}
                  defaultValue={field.value}
                >
                  <FormControl>
                    <SelectTrigger>
                      <SelectValue placeholder="Select City" />
                    </SelectTrigger>
                  </FormControl>
                  <SelectContent>
                    {cities?.map((city) => (
                      <SelectItem key={city.value} value={city.value}>
                        {city.value.replace("_", " ")}
                      </SelectItem>
                    ))}
                  </SelectContent>
                </Select>
                <FormMessage />
              </FormLabel>
            </FormItem>
          )}
        />
        <FormField
          control={form.control}
          name="state"
          render={({ field }) => (
            <FormItem>
              <FormLabel>
                State
                <FormControl>
                  <Input type="text" {...field} />
                </FormControl>
                <FormMessage />
              </FormLabel>
            </FormItem>
          )}
        />

        <FormField
          control={form.control}
          name="country"
          render={({ field }) => (
            <FormItem>
              <FormLabel>
                Country
                <FormControl>
                  <Input type="text" {...field} />
                </FormControl>
                <FormMessage />
              </FormLabel>
            </FormItem>
          )}
        />
        <FormField
          control={form.control}
          name="postalCode"
          render={({ field }) => (
            <FormItem>
              <FormLabel>
                Postal Code
                <FormControl>
                  <Input type="number" {...field} />
                </FormControl>
                <FormMessage />
              </FormLabel>
            </FormItem>
          )}
        />
<<<<<<< HEAD
        <Button type="submit" size="lg" className="w-full">
          {edit ? "Update" : "Save"}
        </Button>
=======
        <Button type="submit" disabled={isLoading} size="lg" className="w-full">{
          edit ? "Update" : <>{isLoading && <Loader2 className="animate-spin" />}Save</>
        }</Button>
>>>>>>> c6258bb4
      </form>
    </Form>
  );
};

export default DetailsForm;<|MERGE_RESOLUTION|>--- conflicted
+++ resolved
@@ -152,7 +152,10 @@
                     <FormControl>
                       <Input type="tel" {...field} />
                     </FormControl>
-                    <span className="text-xs text-gray-500">This will not be shared until you activate it in profile page</span>
+                    <span className="text-xs text-gray-500">
+                      This will not be shared until you activate it in profile
+                      page
+                    </span>
                     <FormMessage />
                   </FormLabel>
                 </FormItem>
@@ -280,15 +283,13 @@
             </FormItem>
           )}
         />
-<<<<<<< HEAD
-        <Button type="submit" size="lg" className="w-full">
-          {edit ? "Update" : "Save"}
+        <Button type="submit" disabled={isLoading} size="lg" className="w-full">
+          {edit ? (
+            "Update"
+          ) : (
+            <>{isLoading && <Loader2 className="animate-spin" />}Save</>
+          )}
         </Button>
-=======
-        <Button type="submit" disabled={isLoading} size="lg" className="w-full">{
-          edit ? "Update" : <>{isLoading && <Loader2 className="animate-spin" />}Save</>
-        }</Button>
->>>>>>> c6258bb4
       </form>
     </Form>
   );
