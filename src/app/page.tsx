import Container from "@/components/Container";
import {
<<<<<<< HEAD
  deviceTypeHeaderName,
=======
  DEFAULT_SORT_BY,
  DEFAULT_SORT_ORDER,
  DEVICE_TYPE_HEADER_NAME,
>>>>>>> 30a5e751
} from "@/utils/constants";
import Products from "@/components/products-area";
import { headers } from "next/headers";
import {
  MobileCategoryBar,
  DesktopCategoryBar,
} from "@/components/category-bars";

export default function Home() {
  const device = headers().get(DEVICE_TYPE_HEADER_NAME);
  return (
    <main>
      <Container className="flex flex-col">
        {device === "mobile" ? <MobileCategoryBar /> : <DesktopCategoryBar />}
<<<<<<< HEAD
        <Products />
=======
        <Products sortBy={DEFAULT_SORT_BY} sortOrder={DEFAULT_SORT_ORDER} />
>>>>>>> 30a5e751
      </Container>
    </main>
  );
}<|MERGE_RESOLUTION|>--- conflicted
+++ resolved
@@ -1,13 +1,5 @@
 import Container from "@/components/Container";
-import {
-<<<<<<< HEAD
-  deviceTypeHeaderName,
-=======
-  DEFAULT_SORT_BY,
-  DEFAULT_SORT_ORDER,
-  DEVICE_TYPE_HEADER_NAME,
->>>>>>> 30a5e751
-} from "@/utils/constants";
+import { DEVICE_TYPE_HEADER_NAME } from "@/utils/constants";
 import Products from "@/components/products-area";
 import { headers } from "next/headers";
 import {
@@ -21,11 +13,7 @@
     <main>
       <Container className="flex flex-col">
         {device === "mobile" ? <MobileCategoryBar /> : <DesktopCategoryBar />}
-<<<<<<< HEAD
         <Products />
-=======
-        <Products sortBy={DEFAULT_SORT_BY} sortOrder={DEFAULT_SORT_ORDER} />
->>>>>>> 30a5e751
       </Container>
     </main>
   );
