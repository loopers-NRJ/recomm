import Container from "@/components/Container";
import {
  defaultSortBy,
  defaultSortOrder,
  deviceTypeHeaderName,
} from "@/utils/constants";
import Products from "@/components/products-area";
import { headers } from "next/headers";
import { MobileCategoryBar, DesktopCategoryBar } from "@/components/category-bars";

export default function Home() {
<<<<<<< HEAD
  const device = headers().get(deviceTypeHeaderName)
=======
  // get products according to the search params
  const params = useSearchParams();

  const search = params.get("search") ?? defaultSearch;
  const sortBy = (params.get("sortBy") as SortBy) ?? defaultSortBy;
  const sortOrder = (params.get("sortOrder") as SortOrder) ?? defaultSortOrder;
  const modelId = params.get("model") ?? undefined;
  const categoryId = params.get("category") ?? undefined;
  const brandId = params.get("brand") ?? undefined;

  const selectedState = useClientSelectedState((selected) => selected.state);

  const productsApi = api.product.all.useInfiniteQuery(
    {
      search,
      sortBy,
      sortOrder,
      modelId,
      categoryId,
      brandId,
      state: selectedState,
    },
    {
      getNextPageParam: (lastPage) => lastPage.nextCursor,
    },
  );

  if (productsApi.isLoading) {
    return <LoadingProducts />;
  }
  if (productsApi.isError) {
    return (
      <div>
        <Categories />
        <Container>
          <div className="flex h-[500px] items-center justify-center pt-24 font-semibold">
            Something went wrong
          </div>
        </Container>
      </div>
    );
  }

  const products = productsApi.data.pages.flatMap((page) => page.products);
  if (products.length === 0) {
    return (
      <div>
        <Categories />
        <Container>
          <div className="flex h-[500px] items-center justify-center font-semibold">
            No Products Available
          </div>
        </Container>
      </div>
    );
  }

>>>>>>> df220e06
  return (
    <main>
      <Container className="flex flex-col">
        {device === 'mobile' ? <MobileCategoryBar /> : <DesktopCategoryBar />}
        <Products sortBy={defaultSortBy} sortOrder={defaultSortOrder} />
      </Container>
    </main>
  );
}
<|MERGE_RESOLUTION|>--- conflicted
+++ resolved
@@ -6,76 +6,19 @@
 } from "@/utils/constants";
 import Products from "@/components/products-area";
 import { headers } from "next/headers";
-import { MobileCategoryBar, DesktopCategoryBar } from "@/components/category-bars";
+import {
+  MobileCategoryBar,
+  DesktopCategoryBar,
+} from "@/components/category-bars";
 
 export default function Home() {
-<<<<<<< HEAD
-  const device = headers().get(deviceTypeHeaderName)
-=======
-  // get products according to the search params
-  const params = useSearchParams();
-
-  const search = params.get("search") ?? defaultSearch;
-  const sortBy = (params.get("sortBy") as SortBy) ?? defaultSortBy;
-  const sortOrder = (params.get("sortOrder") as SortOrder) ?? defaultSortOrder;
-  const modelId = params.get("model") ?? undefined;
-  const categoryId = params.get("category") ?? undefined;
-  const brandId = params.get("brand") ?? undefined;
-
-  const selectedState = useClientSelectedState((selected) => selected.state);
-
-  const productsApi = api.product.all.useInfiniteQuery(
-    {
-      search,
-      sortBy,
-      sortOrder,
-      modelId,
-      categoryId,
-      brandId,
-      state: selectedState,
-    },
-    {
-      getNextPageParam: (lastPage) => lastPage.nextCursor,
-    },
-  );
-
-  if (productsApi.isLoading) {
-    return <LoadingProducts />;
-  }
-  if (productsApi.isError) {
-    return (
-      <div>
-        <Categories />
-        <Container>
-          <div className="flex h-[500px] items-center justify-center pt-24 font-semibold">
-            Something went wrong
-          </div>
-        </Container>
-      </div>
-    );
-  }
-
-  const products = productsApi.data.pages.flatMap((page) => page.products);
-  if (products.length === 0) {
-    return (
-      <div>
-        <Categories />
-        <Container>
-          <div className="flex h-[500px] items-center justify-center font-semibold">
-            No Products Available
-          </div>
-        </Container>
-      </div>
-    );
-  }
-
->>>>>>> df220e06
+  const device = headers().get(deviceTypeHeaderName);
   return (
     <main>
       <Container className="flex flex-col">
-        {device === 'mobile' ? <MobileCategoryBar /> : <DesktopCategoryBar />}
+        {device === "mobile" ? <MobileCategoryBar /> : <DesktopCategoryBar />}
         <Products sortBy={defaultSortBy} sortOrder={defaultSortOrder} />
       </Container>
     </main>
   );
-}
+}