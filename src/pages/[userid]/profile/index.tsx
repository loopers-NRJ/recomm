--- conflicted
+++ resolved
@@ -91,7 +91,6 @@
                   User Info
                 </h3>
                 <div className="mt-5 flex w-full flex-col items-center overflow-hidden text-sm">
-<<<<<<< HEAD
                   {userId === session.data?.user.id && (
                     <a
                       onClick={() => void router.push(`/favourites`)}
@@ -102,14 +101,6 @@
                       {/* <span className="text-xs text-gray-500">count of favourites</span> */}
                     </a>
                   )}
-=======
-                  <a
-                    onClick={() => void router.push(`/${userId}/favourites`)}
-                    className=" block w-full border-t border-gray-100 py-4 pl-6 pr-3 text-gray-600 transition duration-150 hover:bg-gray-100"
-                  >
-                    My Favourites
-                  </a>
->>>>>>> c136cabc
 
                   <a
                     onClick={() => void router.push(`/${userId}/listings`)}
@@ -118,7 +109,6 @@
                     Product Listings
                   </a>
 
-<<<<<<< HEAD
                   {userId === session.data?.user.id && (
                     <a
                       onClick={() => void router.push(`/wishlist`)}
@@ -129,14 +119,6 @@
                       {/* <span className="text-xs text-gray-500">count of wishes</span> */}
                     </a>
                   )}
-=======
-                  <a
-                    onClick={() => void router.push(`/${userId}/wishlist`)}
-                    className=" block w-full border-t border-gray-100 py-4 pl-6 pr-3 text-gray-600 transition duration-150 hover:bg-gray-100"
-                  >
-                    WishList
-                  </a>
->>>>>>> c136cabc
                 </div>
               </div>
             </div>
