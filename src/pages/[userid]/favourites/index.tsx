"use client";

import { NextPage } from "next";
import { api } from "@/utils/api";
import Product from "@/types/product";
import ListingCard from "@/components/ListingCard";
import Container from "@/components/Container";
import { useSession } from "next-auth/react";
import { User } from "next-auth";

const Favourites: NextPage = () => {
<<<<<<< HEAD
  // user the params to get User ID
  const userId = useRouter().query.userid as string;
  const { data: session } = useSession();

  // use the user ID to get the favourites
  const { data: products, isLoading } = api.user.getMyFavoritesById.useQuery({
    userId,
  });
=======
  const {
    data: products,
    isLoading,
    isError,
  } = api.user.getMyFavorites.useQuery({});
>>>>>>> a1d22488

  if (isLoading) return <div>Loading...</div>;
  if (products instanceof Error) return <div>Something went wrong</div>;
  if (products === undefined || products.length === 0)
    return <div>No Products in the List</div>;

  return (
    <main>
      <Container>
        <div
          className="
            grid
            grid-cols-1 
            gap-8 
            sm:grid-cols-2 
            md:grid-cols-3
            lg:grid-cols-4
            xl:grid-cols-5
            2xl:grid-cols-6
          "
        >
          {products.map((product) => (
            <ListingCard
<<<<<<< HEAD
              currentUser={session?.user as User}
=======
>>>>>>> a1d22488
              key={product.id}
              product={product as unknown as Product}
            />
          ))}
        </div>
      </Container>
    </main>
  );
};

export default Favourites;<|MERGE_RESOLUTION|>--- conflicted
+++ resolved
@@ -9,22 +9,11 @@
 import { User } from "next-auth";
 
 const Favourites: NextPage = () => {
-<<<<<<< HEAD
-  // user the params to get User ID
-  const userId = useRouter().query.userid as string;
-  const { data: session } = useSession();
-
-  // use the user ID to get the favourites
-  const { data: products, isLoading } = api.user.getMyFavoritesById.useQuery({
-    userId,
-  });
-=======
   const {
     data: products,
     isLoading,
     isError,
   } = api.user.getMyFavorites.useQuery({});
->>>>>>> a1d22488
 
   if (isLoading) return <div>Loading...</div>;
   if (products instanceof Error) return <div>Something went wrong</div>;
@@ -48,10 +37,6 @@
         >
           {products.map((product) => (
             <ListingCard
-<<<<<<< HEAD
-              currentUser={session?.user as User}
-=======
->>>>>>> a1d22488
               key={product.id}
               product={product as unknown as Product}
             />
