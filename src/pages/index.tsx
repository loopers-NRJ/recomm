--- conflicted
+++ resolved
@@ -14,11 +14,7 @@
   let response;
   if (params.has("category")) {
     const categoryId = params.get("category")!;
-<<<<<<< HEAD
-    response = api.category.getProductsByCategoryId.useQuery({ categoryId })!;
-=======
     response = api.category.getProductsByCategoryId.useQuery({ categoryId });
->>>>>>> 28d70646
   } else {
     response = api.product.getProducts.useQuery({});
   }
