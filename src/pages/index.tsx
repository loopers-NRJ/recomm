--- conflicted
+++ resolved
@@ -6,10 +6,6 @@
 import { useSearchParams } from "next/navigation";
 
 export const Home: NextPage = () => {
-  // get the current user
-  const { data: session } = useSession();
-  const user = session?.user;
-
   // get products according to the search params
   const searchParams = useSearchParams();
   const params = new URLSearchParams(searchParams);
@@ -56,10 +52,6 @@
         >
           {products.map((product) => (
             <ListingCard
-<<<<<<< HEAD
-              currentUser={user as User}
-=======
->>>>>>> a1d22488
               key={product.id}
               product={product as unknown as Product}
             />
